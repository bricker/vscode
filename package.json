{
  "name": "code-oss-dev",
  "version": "1.71.0",
<<<<<<< HEAD
  "distro": "ea5392519d5bc5a208fd2437b903db0cd8972372",
=======
  "distro": "eb23fca20abeeed869f14d2581658864b99ba1e2",
>>>>>>> 7888ff3a
  "author": {
    "name": "Microsoft Corporation"
  },
  "license": "MIT",
  "main": "./out/main",
  "private": true,
  "scripts": {
    "test": "echo Please run any of the test scripts from the scripts folder.",
    "test-browser": "npx playwright install && node test/unit/browser/index.js",
    "test-browser-no-install": "node test/unit/browser/index.js",
    "test-node": "mocha test/unit/node/index.js --delay --ui=tdd --timeout=5000 --exit",
    "preinstall": "node build/npm/preinstall.js",
    "postinstall": "node build/npm/postinstall.js",
    "compile": "node --max_old_space_size=4095 ./node_modules/gulp/bin/gulp.js compile",
    "watch": "npm-run-all -lp watch-client watch-extensions",
    "watchd": "deemon yarn watch",
    "watch-webd": "deemon yarn watch-web",
    "kill-watchd": "deemon --kill yarn watch",
    "kill-watch-webd": "deemon --kill yarn watch-web",
    "restart-watchd": "deemon --restart yarn watch",
    "restart-watch-webd": "deemon --restart yarn watch-web",
    "watch-client": "node --max_old_space_size=4095 ./node_modules/gulp/bin/gulp.js watch-client",
    "watch-clientd": "deemon yarn watch-client",
    "kill-watch-clientd": "deemon --kill yarn watch-client",
    "watch-extensions": "node --max_old_space_size=4095 ./node_modules/gulp/bin/gulp.js watch-extensions watch-extension-media",
    "watch-extensionsd": "deemon yarn watch-extensions",
    "kill-watch-extensionsd": "deemon --kill yarn watch-extensions",
    "precommit": "node build/hygiene.js",
    "gulp": "node --max_old_space_size=8192 ./node_modules/gulp/bin/gulp.js",
    "electron": "node build/lib/electron",
    "7z": "7z",
    "update-grammars": "node build/npm/update-all-grammars.mjs",
    "update-localization-extension": "node build/npm/update-localization-extension.js",
    "smoketest": "node build/lib/preLaunch.js && cd test/smoke && yarn compile && node test/index.js",
    "smoketest-no-compile": "cd test/smoke && node test/index.js",
    "download-builtin-extensions": "node build/lib/builtInExtensions.js",
    "download-builtin-extensions-cg": "node build/lib/builtInExtensionsCG.js",
    "monaco-compile-check": "tsc -p src/tsconfig.monaco.json --noEmit",
    "tsec-compile-check": "node node_modules/tsec/bin/tsec -p src/tsconfig.tsec.json",
    "vscode-dts-compile-check": "tsc -p src/tsconfig.vscode-dts.json && tsc -p src/tsconfig.vscode-proposed-dts.json",
    "valid-layers-check": "node build/lib/layersChecker.js",
    "update-distro": "node build/npm/update-distro.mjs",
    "web": "echo 'yarn web' is replaced by './scripts/code-server' or './scripts/code-web'",
    "compile-web": "node --max_old_space_size=4095 ./node_modules/gulp/bin/gulp.js compile-web",
    "watch-web": "node --max_old_space_size=4095 ./node_modules/gulp/bin/gulp.js watch-web",
    "eslint": "node build/eslint",
    "playwright-install": "node build/azure-pipelines/common/installPlaywright.js",
    "compile-build": "node --max_old_space_size=4095 ./node_modules/gulp/bin/gulp.js compile-build",
    "compile-extensions-build": "node --max_old_space_size=4095 ./node_modules/gulp/bin/gulp.js compile-extensions-build",
    "minify-vscode": "node --max_old_space_size=4095 ./node_modules/gulp/bin/gulp.js minify-vscode",
    "minify-vscode-reh": "node --max_old_space_size=4095 ./node_modules/gulp/bin/gulp.js minify-vscode-reh",
    "minify-vscode-reh-web": "node --max_old_space_size=4095 ./node_modules/gulp/bin/gulp.js minify-vscode-reh-web",
    "hygiene": "node --max_old_space_size=4095 ./node_modules/gulp/bin/gulp.js hygiene",
    "core-ci": "node --max_old_space_size=4095 ./node_modules/gulp/bin/gulp.js core-ci",
    "extensions-ci": "node --max_old_space_size=4095 ./node_modules/gulp/bin/gulp.js extensions-ci",
    "webview-generate-csp-hash": "npx github:apaatsio/csp-hash-from-html csp-hash ./src/vs/workbench/contrib/webview/browser/pre/index.html"
  },
  "dependencies": {
    "@microsoft/1ds-core-js": "^3.2.2",
    "@microsoft/1ds-post-js": "^3.2.2",
    "@parcel/watcher": "2.0.5",
    "@vscode/iconv-lite-umd": "0.7.0",
    "@vscode/ripgrep": "^1.14.2",
    "@vscode/sqlite3": "5.0.8",
    "@vscode/sudo-prompt": "9.3.1",
    "@vscode/vscode-languagedetection": "1.0.21",
    "graceful-fs": "4.2.8",
    "http-proxy-agent": "^2.1.0",
    "https-proxy-agent": "^2.2.3",
    "jschardet": "3.0.0",
    "keytar": "7.9.0",
    "minimist": "^1.2.6",
    "native-is-elevated": "0.4.3",
    "native-keymap": "3.3.0",
    "native-watchdog": "1.4.0",
    "node-pty": "0.11.0-beta11",
    "spdlog": "^0.13.0",
    "tas-client-umd": "0.1.6",
    "v8-inspect-profiler": "^0.1.0",
    "vscode-oniguruma": "1.6.1",
    "vscode-policy-watcher": "^1.1.1",
    "vscode-proxy-agent": "^0.12.0",
    "vscode-regexpp": "^3.1.0",
    "vscode-textmate": "7.0.1",
    "xterm": "5.0.0-beta.34",
    "xterm-addon-canvas": "0.2.0-beta.17",
    "xterm-addon-ligatures": "0.6.0-beta.23",
    "xterm-addon-search": "0.10.0-beta.5",
    "xterm-addon-serialize": "0.8.0-beta.5",
    "xterm-addon-unicode11": "0.4.0-beta.5",
    "xterm-addon-webgl": "0.13.0-beta.34",
    "xterm-headless": "5.0.0-beta.5",
    "yauzl": "^2.9.2",
    "yazl": "^2.4.3"
  },
  "devDependencies": {
    "7zip": "0.0.6",
    "@playwright/test": "1.24.2",
    "@types/cookie": "^0.3.3",
    "@types/copy-webpack-plugin": "^6.0.3",
    "@types/cssnano": "^4.0.0",
    "@types/debug": "4.1.5",
    "@types/graceful-fs": "4.1.2",
    "@types/gulp-postcss": "^8.0.0",
    "@types/gulp-svgmin": "^1.2.1",
    "@types/http-proxy-agent": "^2.0.1",
    "@types/keytar": "^4.4.0",
    "@types/minimist": "^1.2.1",
    "@types/mocha": "^9.1.1",
    "@types/node": "16.x",
    "@types/sinon": "^10.0.2",
    "@types/sinon-test": "^2.4.2",
    "@types/trusted-types": "^1.0.6",
    "@types/vscode-notebook-renderer": "^1.60.0",
    "@types/webpack": "^4.41.25",
    "@types/wicg-file-system-access": "^2020.9.5",
    "@types/windows-foreground-love": "^0.3.0",
    "@types/windows-mutex": "^0.4.0",
    "@types/windows-process-tree": "^0.2.0",
    "@types/winreg": "^1.2.30",
    "@types/yauzl": "^2.9.1",
    "@types/yazl": "^2.4.2",
    "@typescript-eslint/eslint-plugin": "^5.10.0",
    "@typescript-eslint/parser": "^5.10.0",
    "@vscode/telemetry-extractor": "^1.9.8",
    "@vscode/test-web": "^0.0.29",
    "ansi-colors": "^3.2.3",
    "asar": "^3.0.3",
    "chromium-pickle-js": "^0.2.0",
    "cookie": "^0.4.0",
    "copy-webpack-plugin": "^6.0.3",
    "cson-parser": "^1.3.3",
    "css-loader": "^3.6.0",
    "cssnano": "^4.1.11",
    "debounce": "^1.0.0",
    "deemon": "^1.4.0",
    "electron": "19.0.11",
    "eslint": "8.7.0",
    "eslint-plugin-header": "3.1.1",
    "eslint-plugin-jsdoc": "^39.3.2",
    "event-stream": "3.3.4",
    "fancy-log": "^1.3.3",
    "fast-plist": "0.1.2",
    "file-loader": "^5.1.0",
    "glob": "^5.0.13",
    "gulp": "^4.0.0",
    "gulp-atom-electron": "^1.33.0",
    "gulp-azure-storage": "^0.12.1",
    "gulp-bom": "^3.0.0",
    "gulp-buffer": "0.0.2",
    "gulp-concat": "^2.6.1",
    "gulp-eslint": "^5.0.0",
    "gulp-filter": "^5.1.0",
    "gulp-flatmap": "^1.0.2",
    "gulp-gunzip": "^1.0.0",
    "gulp-gzip": "^1.4.2",
    "gulp-json-editor": "^2.5.0",
    "gulp-plumber": "^1.2.0",
    "gulp-postcss": "^9.0.0",
    "gulp-remote-retry-src": "^0.8.0",
    "gulp-rename": "^1.2.0",
    "gulp-replace": "^0.5.4",
    "gulp-sourcemaps": "^3.0.0",
    "gulp-svgmin": "^4.1.0",
    "gulp-untar": "^0.0.7",
    "gulp-vinyl-zip": "^2.1.2",
    "husky": "^0.13.1",
    "innosetup": "6.0.5",
    "is": "^3.1.0",
    "istanbul-lib-coverage": "^3.0.0",
    "istanbul-lib-instrument": "^4.0.0",
    "istanbul-lib-report": "^3.0.0",
    "istanbul-lib-source-maps": "^4.0.0",
    "istanbul-reports": "^3.0.0",
    "lazy.js": "^0.4.2",
    "merge-options": "^1.0.1",
    "mime": "^1.4.1",
    "minimatch": "^3.0.4",
    "minimist": "^1.2.6",
    "mkdirp": "^1.0.4",
    "mocha": "^9.2.2",
    "mocha-junit-reporter": "^2.0.0",
    "mocha-multi-reporters": "^1.5.1",
    "npm-run-all": "^4.1.5",
    "opn": "^6.0.0",
    "optimist": "0.3.5",
    "p-all": "^1.0.0",
    "path-browserify": "^1.0.1",
    "pump": "^1.0.1",
    "queue": "3.0.6",
    "rcedit": "^1.1.0",
    "request": "^2.85.0",
    "rimraf": "^2.2.8",
    "sinon": "^11.1.1",
    "sinon-test": "^3.1.3",
    "source-map": "0.6.1",
    "source-map-support": "^0.3.2",
    "style-loader": "^1.3.0",
    "ts-loader": "^9.2.7",
    "tsec": "0.1.4",
    "typescript": "^4.8.0-dev.20220801",
    "typescript-formatter": "7.1.0",
    "underscore": "^1.12.1",
    "util": "^0.12.4",
    "vinyl": "^2.0.0",
    "vinyl-fs": "^3.0.0",
    "vscode-nls-dev": "^3.3.1",
    "webpack": "^5.42.0",
    "webpack-cli": "^4.7.2",
    "webpack-stream": "^6.1.2",
    "xml2js": "^0.4.17",
    "yaserver": "^0.2.0"
  },
  "repository": {
    "type": "git",
    "url": "https://github.com/microsoft/vscode.git"
  },
  "bugs": {
    "url": "https://github.com/microsoft/vscode/issues"
  },
  "optionalDependencies": {
    "@vscode/windows-registry": "1.0.6",
    "windows-foreground-love": "0.4.0",
    "windows-mutex": "0.4.1",
    "windows-process-tree": "0.3.3"
  },
  "resolutions": {
    "elliptic": "^6.5.3",
    "nwmatcher": "^1.4.4"
  }
}<|MERGE_RESOLUTION|>--- conflicted
+++ resolved
@@ -1,11 +1,7 @@
 {
   "name": "code-oss-dev",
   "version": "1.71.0",
-<<<<<<< HEAD
-  "distro": "ea5392519d5bc5a208fd2437b903db0cd8972372",
-=======
   "distro": "eb23fca20abeeed869f14d2581658864b99ba1e2",
->>>>>>> 7888ff3a
   "author": {
     "name": "Microsoft Corporation"
   },
